# Jervis

A Kotlin-first assistant and service toolkit for reasoning over codebases, documents, and conversations. It provides a Spring Boot backend with optional JavaFX client and Kotlin Multiplatform shared modules. Jervis aims to help developers explore repositories, explain code, generate tasks, propose architectures, and automate routine actions while following strict engineering and compliance guidelines.

---

## Overview

- Purpose: unify conversations, code, git history, and docs into a coherent memory that can generate insights and actions.
- Key features:
  - End-to-end context ingestion (code, docs, git metadata)
  - Task and architecture suggestions with rationale
  - MCP-based tool execution and integrations
  - Pluggable LLM providers with automatic routing
  - Safe, observable execution (logging, tracing, limits)
- Target users:
  - Software engineers, tech leads, solution architects
  - Developer experience and platform teams

---

## Technology Stack

- Language: Kotlin
- Backend: Spring Boot (coroutines-first)
- UI: JavaFX (planned/optional) and CLI utilities
- Multiplatform: Kotlin Multiplatform for shared models/utilities
- Datastores: MongoDB, Qdrant (vector)
- LLMs: Anthropic Claude, OpenAI GPT, Ollama, LM Studio
- Protocols: Model Context Protocol (MCP)
- Build Tool: Maven

---

## Architecture

```
                 +-----------------------+
                 |       Developers      |
                 |  (CLI / JavaFX UI)    |
                 +-----------+-----------+
                             |
                             |  Commands, Queries
                             v
+----------------------------+-----------------------------+
|                        Spring Boot Server                |
|  - HTTP/WS API                                             |
|  - Orchestration & services (coroutines)                  |
|  - Providers routing (LLM selection)                      |
|  - MCP tool adapters                                      |
+---------------------+--------------------+----------------+
                      |                    |
                      |                    |
                      v                    v
            +---------+----+       +------+---------+
            |   MongoDB    |       |     Qdrant     |
            |  documents   |       |  vector index  |
            +--------------+       +----------------+
```

---

## Setup (Development)

Prerequisites:
- JDK 21+
- Maven 3.9+
- Node 18+ (only if building UI assets)
- Docker (optional; for local MongoDB and Qdrant)

Steps:
1. Clone the repo and open in IntelliJ IDEA (Kotlin plugin enabled).
2. Configure environment variables/secrets as needed for LLMs:
   - ANTHROPIC_API_KEY, OPENAI_API_KEY
   - Optional: OLLAMA_ENDPOINT, LM_STUDIO_ENDPOINT
3. Start local services (optional):
   - MongoDB: `docker run -p 27017:27017 mongo:7`
   - Qdrant: `docker run -p 6333:6333 -p 6334:6334 qdrant/qdrant:latest`
4. Build and run the server:
   - `mvn -q -DskipTests package`
   - `mvn spring-boot:run`
5. Verify health: open `http://localhost:8080` (or configured port).

---

## Compliance

This repository follows the Kotlin-first engineering rules defined in .junie/guidelines.md. All code and documentation must:
- Use Kotlin and coroutines first; avoid Java-style patterns
- Keep English-only identifiers and documentation
- Enforce immutability and null-safety (no `!!` in domain/service code)
- Prefer sealed types/strategies over deeply nested conditionals
- Use structured logging and avoid println

For the full rule set and rationale, see .junie/guidelines.md.

---

## Acceptance Criteria

- README describes project purpose, features, and target users
- Technology stack lists Kotlin, Spring Boot, JavaFX, and Kotlin Multiplatform
- Dedicated Compliance section explicitly links to .junie/guidelines.md
- Setup instructions included for local development
- Architecture diagram illustrates user (CLI/JavaFX) and server components with data stores
- Content is English-only and consistent with the guidelines

---

## Notes

---

<<<<<<< HEAD
## Server–User Component Split

See docs/architecture.md for the architecture diagram, API contract (/api/v0), and rationale for the separation between the Server (APIs/business logic) and User (UI/client) layers.
- JavaFX client is optional; current focus is the Spring Boot server with Kotlin-first coroutines.
- MCP integration is via adapters; additional tools can be added over time.
=======
- **Language**: Kotlin
- **Framework**: Spring Boot (WebFlux)
- **Database**: MongoDB
- **Vector DB**: Qdrant
- **UI**: Java Swing + Static Web (persona selection)
- **LLMs**: Anthropic Claude, OpenAI GPT, Ollama, LM Studio
- **Protocols**: MCP (via Koog library)
- **Build Tool**: Maven

---

## Persona Selection (No Auth)

A lightweight startup screen lets users choose a persona without authentication.

- Screen path: open the app root at `/` (served from `resources/static/index.html`).
- Roles: Developer, Designer, Manager.
- Storage: role is saved in the HTTP session (no database persistence).
- API:
  - `GET /api/session/role` → `{ "role": "DEVELOPER|DESIGNER|MANAGER|null" }`
  - `POST /api/session/role` with `{ "role": "DEVELOPER|DESIGNER|MANAGER" }`
- Mockups: Figma placeholder link is included in the page footer.
>>>>>>> 49e2a791
<|MERGE_RESOLUTION|>--- conflicted
+++ resolved
@@ -108,16 +108,6 @@
 ---
 
 ## Notes
-
----
-
-<<<<<<< HEAD
-## Server–User Component Split
-
-See docs/architecture.md for the architecture diagram, API contract (/api/v0), and rationale for the separation between the Server (APIs/business logic) and User (UI/client) layers.
-- JavaFX client is optional; current focus is the Spring Boot server with Kotlin-first coroutines.
-- MCP integration is via adapters; additional tools can be added over time.
-=======
 - **Language**: Kotlin
 - **Framework**: Spring Boot (WebFlux)
 - **Database**: MongoDB
@@ -140,4 +130,9 @@
   - `GET /api/session/role` → `{ "role": "DEVELOPER|DESIGNER|MANAGER|null" }`
   - `POST /api/session/role` with `{ "role": "DEVELOPER|DESIGNER|MANAGER" }`
 - Mockups: Figma placeholder link is included in the page footer.
->>>>>>> 49e2a791
+
+## Server–User Component Split
+
+See docs/architecture.md for the architecture diagram, API contract (/api/v0), and rationale for the separation between the Server (APIs/business logic) and User (UI/client) layers.
+- JavaFX client is optional; current focus is the Spring Boot server with Kotlin-first coroutines.
+- MCP integration is via adapters; additional tools can be added over time.