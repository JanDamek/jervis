# Jervis

A Kotlin-first assistant and service toolkit for reasoning over codebases, documents, and conversations. It provides a Spring Boot backend with optional JavaFX client and Kotlin Multiplatform shared modules. Jervis aims to help developers explore repositories, explain code, generate tasks, propose architectures, and automate routine actions while following strict engineering and compliance guidelines.

---

## Overview

- Purpose: unify conversations, code, git history, and docs into a coherent memory that can generate insights and actions.
- Key features:
  - End-to-end context ingestion (code, docs, git metadata)
  - Task and architecture suggestions with rationale
  - MCP-based tool execution and integrations
  - Pluggable LLM providers with automatic routing
  - Safe, observable execution (logging, tracing, limits)
- Target users:
  - Software engineers, tech leads, solution architects
  - Developer experience and platform teams

---

## Technology Stack

- Language: Kotlin
- Backend: Spring Boot (coroutines-first)
- UI: JavaFX (planned/optional) and CLI utilities
- Multiplatform: Kotlin Multiplatform for shared models/utilities
- Datastores: MongoDB, Qdrant (vector)
- LLMs: Anthropic Claude, OpenAI GPT, Ollama, LM Studio
- Protocols: Model Context Protocol (MCP)
- Build Tool: Maven

---

## Architecture

```
                 +-----------------------+
                 |       Developers      |
                 |  (CLI / JavaFX UI)    |
                 +-----------+-----------+
                             |
                             |  Commands, Queries
                             v
+----------------------------+-----------------------------+
|                        Spring Boot Server                |
|  - HTTP/WS API                                             |
|  - Orchestration & services (coroutines)                  |
|  - Providers routing (LLM selection)                      |
|  - MCP tool adapters                                      |
+---------------------+--------------------+----------------+
                      |                    |
                      |                    |
                      v                    v
            +---------+----+       +------+---------+
            |   MongoDB    |       |     Qdrant     |
            |  documents   |       |  vector index  |
            +--------------+       +----------------+
```

---

## Setup (Development)

Prerequisites:
- JDK 21+
- Maven 3.9+
- Node 18+ (only if building UI assets)
- Docker (optional; for local MongoDB and Qdrant)

Steps:
1. Clone the repo and open in IntelliJ IDEA (Kotlin plugin enabled).
2. Configure environment variables/secrets as needed for LLMs:
   - ANTHROPIC_API_KEY, OPENAI_API_KEY
   - Optional: OLLAMA_ENDPOINT, LM_STUDIO_ENDPOINT
3. Start local services (optional):
   - MongoDB: `docker run -p 27017:27017 mongo:7`
   - Qdrant: `docker run -p 6333:6333 -p 6334:6334 qdrant/qdrant:latest`
4. Build and run the server:
   - `mvn -q -DskipTests package`
   - `mvn spring-boot:run`
5. Verify health: open `http://localhost:8080` (or configured port).

---

## Compliance

This repository follows the Kotlin-first engineering rules defined in .junie/guidelines.md. All code and documentation must:
- Use Kotlin and coroutines first; avoid Java-style patterns
- Keep English-only identifiers and documentation
- Enforce immutability and null-safety (no `!!` in domain/service code)
- Prefer sealed types/strategies over deeply nested conditionals
- Use structured logging and avoid println

For the full rule set and rationale, see .junie/guidelines.md.

---

## Acceptance Criteria

- README describes project purpose, features, and target users
- Technology stack lists Kotlin, Spring Boot, JavaFX, and Kotlin Multiplatform
- Dedicated Compliance section explicitly links to .junie/guidelines.md
- Setup instructions included for local development
- Architecture diagram illustrates user (CLI/JavaFX) and server components with data stores
- Content is English-only and consistent with the guidelines

---

## Notes

<<<<<<< HEAD
---

---

## Server–User Component Split

See docs/architecture.md for the architecture diagram, API contract (/api/v0), and rationale for the separation between the Server (APIs/business logic) and User (UI/client) layers.
=======
- JavaFX client is optional; current focus is the Spring Boot server with Kotlin-first coroutines.
- MCP integration is via adapters; additional tools can be added over time.
>>>>>>> c76bf79e
<|MERGE_RESOLUTION|>--- conflicted
+++ resolved
@@ -109,15 +109,10 @@
 
 ## Notes
 
-<<<<<<< HEAD
----
-
 ---
 
 ## Server–User Component Split
 
 See docs/architecture.md for the architecture diagram, API contract (/api/v0), and rationale for the separation between the Server (APIs/business logic) and User (UI/client) layers.
-=======
 - JavaFX client is optional; current focus is the Spring Boot server with Kotlin-first coroutines.
-- MCP integration is via adapters; additional tools can be added over time.
->>>>>>> c76bf79e
+- MCP integration is via adapters; additional tools can be added over time.