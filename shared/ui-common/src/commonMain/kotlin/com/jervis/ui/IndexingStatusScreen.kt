--- conflicted
+++ resolved
@@ -60,13 +60,8 @@
                     TextButton(onClick = onBack) { Text("← Back") }
                 },
                 actions = {
-<<<<<<< HEAD
-                    TextButton(onClick = { load() }) { Text("🔄 Refresh") }
-                },
-=======
                     com.jervis.ui.util.RefreshIconButton(onClick = { load() })
                 }
->>>>>>> 7f8ac445
             )
         },
     ) { padding ->
