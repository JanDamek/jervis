package com.jervis.ui

import androidx.compose.foundation.clickable
import androidx.compose.foundation.layout.*
import androidx.compose.foundation.lazy.LazyColumn
import androidx.compose.foundation.lazy.items
import androidx.compose.material3.*
import androidx.compose.runtime.*
import androidx.compose.ui.Alignment
import androidx.compose.ui.Modifier
import androidx.compose.ui.unit.dp
import com.jervis.dto.error.ErrorLogDto
import com.jervis.repository.JervisRepository
import kotlinx.coroutines.launch

@OptIn(ExperimentalMaterial3Api::class)
@Composable
fun ErrorLogsScreen(
    repository: JervisRepository,
    onBack: () -> Unit
) {
    var errorLogs by remember { mutableStateOf<List<ErrorLogDto>>(emptyList()) }
    var isLoading by remember { mutableStateOf(false) }
    var errorMessage by remember { mutableStateOf<String?>(null) }
    var selectedLogId by remember { mutableStateOf<String?>(null) }
    var showDeleteDialog by remember { mutableStateOf(false) }

    val scope = rememberCoroutineScope()

    fun loadErrorLogs() {
        scope.launch {
            isLoading = true
            errorMessage = null
            try {
                errorLogs = repository.errorLogs.listAllErrorLogs(500)
            } catch (e: Exception) {
                errorMessage = "Failed to load error logs: ${e.message}"
            } finally {
                isLoading = false
            }
        }
    }

    // Load on mount
    LaunchedEffect(Unit) { loadErrorLogs() }

    Scaffold(
        topBar = {
            TopAppBar(
                title = { Text("Error Logs") },
                navigationIcon = {
                    TextButton(onClick = onBack) {
                        Text("← Back")
                    }
                },
                actions = {
                    com.jervis.ui.util.RefreshIconButton(onClick = { loadErrorLogs() })
                }
            )
        }
    ) { padding ->
        Box(modifier = Modifier.fillMaxSize().padding(padding)) {
            when {
                isLoading -> {
                    CircularProgressIndicator(modifier = Modifier.align(Alignment.Center))
                }
                errorMessage != null -> {
                    Column(
                        modifier = Modifier.align(Alignment.Center).padding(16.dp),
                        horizontalAlignment = Alignment.CenterHorizontally
                    ) {
                        Text(
                            text = errorMessage!!,
                            color = MaterialTheme.colorScheme.error
                        )
                        Button(
                            onClick = { loadErrorLogs() },
                            modifier = Modifier.padding(top = 8.dp)
                        ) {
                            Text("Retry")
                        }
                    }
                }
                errorLogs.isEmpty() -> {
                    Column(
                        modifier = Modifier.align(Alignment.Center).padding(16.dp),
                        horizontalAlignment = Alignment.CenterHorizontally
                    ) {
                        Text(
                            "✓",
                            style = MaterialTheme.typography.displayLarge,
                            color = MaterialTheme.colorScheme.primary
                        )
                        Spacer(modifier = Modifier.height(16.dp))
                        Text("No errors recorded")
                    }
                }
                else -> {
<<<<<<< HEAD
                    // Error logs table
                    ErrorLogsTable(
                        errorLogs = errorLogs,
                        selectedLogId = selectedLogId,
                        onRowSelected = { selectedLogId = it },
                        onDeleteClick = { logId ->
                            selectedLogId = logId
                            showDeleteDialog = true
=======
                    Column(modifier = Modifier.fillMaxSize()) {
                        // Action buttons
                        Row(
                            modifier = Modifier.fillMaxWidth().padding(16.dp),
                            horizontalArrangement = Arrangement.spacedBy(8.dp)
                        ) {
                            com.jervis.ui.util.DeleteIconButton(
                                onClick = { showDeleteDialog = true },
                                enabled = selectedLogId != null
                            )
>>>>>>> 7f8ac445
                        }
                    )
                }
            }
        }
    }

    // Delete confirmation dialog
    if (showDeleteDialog && selectedLogId != null) {
        AlertDialog(
            onDismissRequest = { showDeleteDialog = false },
            title = { Text("Delete Error Log") },
            text = { Text("Are you sure you want to delete this error log?") },
            confirmButton = {
                Button(
                    onClick = {
                        scope.launch {
                            try {
                                repository.errorLogs.deleteErrorLog(selectedLogId!!)
                                selectedLogId = null
                                showDeleteDialog = false
                                loadErrorLogs()
                            } catch (e: Exception) {
                                errorMessage = "Failed to delete: ${e.message}"
                                showDeleteDialog = false
                            }
                        }
                    },
                    colors = ButtonDefaults.buttonColors(
                        containerColor = MaterialTheme.colorScheme.error
                    )
                ) { Text("Delete") }
            },
            dismissButton = {
                OutlinedButton(onClick = { showDeleteDialog = false }) {
                    Text("Cancel")
                }
            }
        )
    }
}

@Composable
private fun ErrorLogsTable(
    errorLogs: List<ErrorLogDto>,
    selectedLogId: String?,
    onRowSelected: (String?) -> Unit,
    onDeleteClick: (String) -> Unit
) {
    LazyColumn(
        modifier = Modifier.fillMaxSize(),
        contentPadding = PaddingValues(horizontal = 16.dp, vertical = 8.dp),
        verticalArrangement = Arrangement.spacedBy(4.dp)
    ) {
        // Header
        item {
            Card(
                modifier = Modifier.fillMaxWidth(),
                colors = CardDefaults.cardColors(
                    containerColor = MaterialTheme.colorScheme.primaryContainer
                )
            ) {
                Row(
                    modifier = Modifier.fillMaxWidth().padding(12.dp),
                    horizontalArrangement = Arrangement.spacedBy(8.dp)
                ) {
                    Text(
                        text = "Timestamp",
                        modifier = Modifier.weight(0.25f),
                        style = MaterialTheme.typography.labelLarge,
                        fontWeight = androidx.compose.ui.text.font.FontWeight.Bold
                    )
                    Text(
                        text = "Message",
                        modifier = Modifier.weight(0.55f),
                        style = MaterialTheme.typography.labelLarge,
                        fontWeight = androidx.compose.ui.text.font.FontWeight.Bold
                    )
                    Text(
                        text = "Type",
                        modifier = Modifier.weight(0.1f),
                        style = MaterialTheme.typography.labelLarge,
                        fontWeight = androidx.compose.ui.text.font.FontWeight.Bold
                    )
                    Text(
                        text = "Actions",
                        modifier = Modifier.weight(0.1f),
                        style = MaterialTheme.typography.labelLarge,
                        fontWeight = androidx.compose.ui.text.font.FontWeight.Bold
                    )
                }
            }
        }

        // Rows
        items(errorLogs) { log ->
            val isSelected = selectedLogId == log.id
            Card(
                modifier = Modifier.fillMaxWidth().clickable {
                    onRowSelected(if (isSelected) null else log.id)
                },
                colors = CardDefaults.cardColors(
                    containerColor = if (isSelected)
                        MaterialTheme.colorScheme.secondaryContainer
                    else
                        MaterialTheme.colorScheme.surface
                ),
                elevation = CardDefaults.cardElevation(
                    defaultElevation = if (isSelected) 4.dp else 1.dp
                )
            ) {
                Row(
                    modifier = Modifier.fillMaxWidth().padding(12.dp),
                    horizontalArrangement = Arrangement.spacedBy(8.dp),
                    verticalAlignment = Alignment.CenterVertically
                ) {
                    Text(
                        text = log.createdAt,
                        modifier = Modifier.weight(0.25f),
                        style = MaterialTheme.typography.bodySmall
                    )
                    Text(
                        text = log.message,
                        modifier = Modifier.weight(0.55f),
                        style = MaterialTheme.typography.bodyMedium,
                        maxLines = 2,
                        overflow = androidx.compose.ui.text.style.TextOverflow.Ellipsis
                    )
                    log.causeType?.let { causeType ->
                        Text(
                            text = causeType.substringAfterLast('.'),
                            modifier = Modifier.weight(0.1f),
                            style = MaterialTheme.typography.bodySmall,
                            color = MaterialTheme.colorScheme.error,
                            maxLines = 1,
                            overflow = androidx.compose.ui.text.style.TextOverflow.Ellipsis
                        )
                    }
                    // Delete action
                    Box(modifier = Modifier.weight(0.1f), contentAlignment = Alignment.CenterEnd) {
                        IconButton(onClick = { onDeleteClick(log.id) }) {
                            Text("🗑️")
                        }
                    }
                }
            }
        }
    }
}<|MERGE_RESOLUTION|>--- conflicted
+++ resolved
@@ -96,16 +96,6 @@
                     }
                 }
                 else -> {
-<<<<<<< HEAD
-                    // Error logs table
-                    ErrorLogsTable(
-                        errorLogs = errorLogs,
-                        selectedLogId = selectedLogId,
-                        onRowSelected = { selectedLogId = it },
-                        onDeleteClick = { logId ->
-                            selectedLogId = logId
-                            showDeleteDialog = true
-=======
                     Column(modifier = Modifier.fillMaxSize()) {
                         // Action buttons
                         Row(
@@ -116,7 +106,16 @@
                                 onClick = { showDeleteDialog = true },
                                 enabled = selectedLogId != null
                             )
->>>>>>> 7f8ac445
+                        }
+
+                    // Error logs table
+                    ErrorLogsTable(
+                        errorLogs = errorLogs,
+                        selectedLogId = selectedLogId,
+                        onRowSelected = { selectedLogId = it },
+                        onDeleteClick = { logId ->
+                            selectedLogId = logId
+                            showDeleteDialog = true
                         }
                     )
                 }
