--- conflicted
+++ resolved
@@ -59,13 +59,6 @@
 }
 
 @Composable
-<<<<<<< HEAD
-private fun TextButtonLike(
-    text: String,
-    onClick: () -> Unit,
-) {
-    Button(onClick = onClick) { Text(text) }
-=======
 private fun TextButtonLike(text: String, onClick: () -> Unit) {
     when (text) {
         "Refresh" -> com.jervis.ui.util.RefreshIconButton(onClick = onClick)
@@ -73,7 +66,6 @@
         "Edit" -> com.jervis.ui.util.EditIconButton(onClick = onClick)
         else -> Button(onClick = onClick) { Text(text) }
     }
->>>>>>> 7f8ac445
 }
 
 // ————— Clients Tab —————
@@ -152,36 +144,16 @@
         )
 
         when (val m = mode) {
-<<<<<<< HEAD
             is ClientsMode.List ->
                 ClientsList(
                     clients = clients,
                     onNew = { mode = ClientsMode.Create },
                     onEdit = { clientId -> mode = ClientsMode.Edit(clientId) },
                     onDelete = { clientId ->
-                        scope.launch {
-                            try {
-                                repository.clients.deleteClient(clientId)
-                                clients.removeAll { it.id == clientId }
-                                error = null
-                            } catch (t: Throwable) {
-                                error = t.message
-                            }
-                        }
+                    pendingDeleteClientId = clientId
                     },
                     onRefresh = { refreshClients() },
                 )
-=======
-            is ClientsMode.List -> ClientsList(
-                clients = clients,
-                onNew = { mode = ClientsMode.Create },
-                onEdit = { clientId -> mode = ClientsMode.Edit(clientId) },
-                onDelete = { clientId ->
-                    pendingDeleteClientId = clientId
-                },
-                onRefresh = { refreshClients() }
-            )
->>>>>>> 7f8ac445
 
             ClientsMode.Create ->
                 ClientCreateScreen(
@@ -924,12 +896,7 @@
                             project = p,
                             onOpen = { openProjectId = p.id },
                             onDelete = {
-<<<<<<< HEAD
-                                projectIdToDelete = p.id
-                                showDeleteConfirm = true
-=======
                                 pendingDeleteProjectId = p.id
->>>>>>> 7f8ac445
                             },
                             onSave = { /* no inline save in list view */ },
                         )
@@ -1169,31 +1136,7 @@
                                     }.onFailure { e -> error = e.message }
                                 }
                             }
-<<<<<<< HEAD
-                            IconButton(onClick = { showDeleteConfirm = true }) { Text("🗑️") }
-                        }
-                        if (showDeleteConfirm) {
-                            AlertDialog(
-                                onDismissRequest = { showDeleteConfirm = false },
-                                title = { Text("Delete Project") },
-                                text = { Text("Are you sure you want to delete this project?") },
-                                confirmButton = {
-                                    Button(
-                                        onClick = {
-                                            scope.launch {
-                                                runCatching { repository.projects.deleteProject(project) }
-                                                    .onSuccess { showDeleteConfirm = false; onProjectDeleted() }
-                                                    .onFailure { e -> error = e.message; showDeleteConfirm = false }
-                                            }
-                                        },
-                                        colors = ButtonDefaults.buttonColors(containerColor = MaterialTheme.colorScheme.error)
-                                    ) { Text("Delete") }
-                                },
-                                dismissButton = { OutlinedButton(onClick = { showDeleteConfirm = false }) { Text("Cancel") } }
-                            )
-=======
                             TextButtonLike("Delete") { showProjectDeleteConfirm = true }
->>>>>>> 7f8ac445
                         }
                     }
                 }
